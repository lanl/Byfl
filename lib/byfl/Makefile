##===- projects/bytesflops/lib/byfl/Makefile -----------------*- Makefile -*-===##

######################################
# Build the libbyfl run-time library #
# (part of the Bytesflops tool)	     #
#				     #
# By Scott Pakin <pakin@lanl.gov>    #
######################################

#
# Indicate where we are relative to the top of the source tree.
#
LEVEL=../..

#
# Build a bitcode library.
#
LIBRARYNAME = byfl
BYTECODE_LIBRARY = 1
<<<<<<< HEAD
SOURCES = byfl.cpp byfl-db.cpp byfl-binary.cpp reuse-dist.cpp symtable.cpp threading.cpp ubytes.cpp vectors.cpp
BUILT_SOURCES = opcode2name.cpp opcode2name.h
EXTRA_DIST = cachemap.h opcode2name
CPPFLAGS += -I$(PROJ_SRC_ROOT)/lib/include -fexceptions 
=======
SOURCES = byfl.cpp reuse-dist.cpp symtable.cpp threading.cpp ubytes.cpp vectors.cpp tallybytes.cpp
BUILT_SOURCES = opcode2name.cpp opcode2name.h
EXTRA_DIST = byfl.h cachemap.h opcode2name
CPPFLAGS += -I$(PROJ_SRC_ROOT)/lib/include
>>>>>>> e420a70a

#
# Specify how to create opcode2name.cpp and opcode2name.h
#
opcode2name.cpp opcode2name.h: opcode2name
	$(PROJ_SRC_DIR)/opcode2name '$(CPP) -I$(LLVM_SRC_ROOT)/include' opcode2name.cpp opcode2name.h

clean-local::
	$(RM) $(BUILT_SOURCES)

#
# With LLVM 3.1, .bca files are deprecated yet the Makefile doesn't know
# how to build anything else.  Here, we tell it to construct a linked .bc
# file and install that.
#
LibName.BC := $(LibDir)/lib$(LIBRARYNAME).bc
DestBytecodeBlob = $(BytecodeDestDir)/lib$(LIBRARYNAME).bc

install-local:: $(DestBytecodeBlob)

$(DestBytecodeBlob): $(ObjectsBC)
	$(Echo) Installing $(BuildMode) Bytecode File $(DestBytecodeBlob)
	$(Verb) llvm-link -o $(DestBytecodeBlob) $(ObjectsBC)

#
# Include Makefile.common so we know what to do.
#
include $(LEVEL)/Makefile.common<|MERGE_RESOLUTION|>--- conflicted
+++ resolved
@@ -17,17 +17,10 @@
 #
 LIBRARYNAME = byfl
 BYTECODE_LIBRARY = 1
-<<<<<<< HEAD
-SOURCES = byfl.cpp byfl-db.cpp byfl-binary.cpp reuse-dist.cpp symtable.cpp threading.cpp ubytes.cpp vectors.cpp
+SOURCES = byfl.cpp byfl-db.cpp byfl-binary.cpp reuse-dist.cpp symtable.cpp threading.cpp ubytes.cpp vectors.cpp tallybytes.cpp
 BUILT_SOURCES = opcode2name.cpp opcode2name.h
 EXTRA_DIST = cachemap.h opcode2name
 CPPFLAGS += -I$(PROJ_SRC_ROOT)/lib/include -fexceptions 
-=======
-SOURCES = byfl.cpp reuse-dist.cpp symtable.cpp threading.cpp ubytes.cpp vectors.cpp tallybytes.cpp
-BUILT_SOURCES = opcode2name.cpp opcode2name.h
-EXTRA_DIST = byfl.h cachemap.h opcode2name
-CPPFLAGS += -I$(PROJ_SRC_ROOT)/lib/include
->>>>>>> e420a70a
 
 #
 # Specify how to create opcode2name.cpp and opcode2name.h
