--- conflicted
+++ resolved
@@ -175,7 +175,7 @@
                                            Value* idx1,
                                            Value* idx2,
                                            Value* idx3,
-					   Value* idx4,
+                                           Value* idx4,
                                            Value* increment)
 {
   // %1 = getelementptr inbounds [<D1> x [<D1> x [<D3> x [<D4> x i64]]]]* @<global_var>, i64 0, i64 <idx1>, i64 <idx2>, i64 <idx3>, i64 <idx4>
@@ -186,11 +186,7 @@
   gep_indices.push_back(idx3);
   gep_indices.push_back(idx4);
   GetElementPtrInst* gep_inst =
-<<<<<<< HEAD
-    GetElementPtrInst::Create(array3d_var->getType(), array3d_var, gep_indices, "idx3_ptr", insert_before);
-=======
-    GetElementPtrInst::Create(array4d_var, gep_indices, "idx4_ptr", insert_before);
->>>>>>> b212184b
+    GetElementPtrInst::Create(array4d_var->getType(), array4d_var, gep_indices, "idx4_ptr", insert_before);
 
   // %2 = load i64* %1, align 8
   LoadInst* load_inst = new LoadInst(gep_inst, "idx4_val", false, insert_before);
