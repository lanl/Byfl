--- conflicted
+++ resolved
@@ -163,11 +163,7 @@
   mark_as_byfl(load_array);
 
   // %2 = getelementptr inbounds i64* %1, i64 %idx
-<<<<<<< HEAD
-  GetElementPtrInst* idx_ptr = GetElementPtrInst::Create(NULL, load_array, idx, "idx_ptr", insert_before);
-=======
-  GetElementPtrInst* idx_ptr = GetElementPtrInst::Create(load_array, idx, "idx_ptr", insert_before);
->>>>>>> 515c0954
+  GetElementPtrInst* idx_ptr = GetElementPtrInst::Create(nullptr, load_array, idx, "idx_ptr", insert_before);
   mark_as_byfl(idx_ptr);
 
   // %3 = load i64* %2, align 8
@@ -202,11 +198,7 @@
   gep_indices.push_back(idx3);
   gep_indices.push_back(idx4);
   GetElementPtrInst* gep_inst =
-<<<<<<< HEAD
-    GetElementPtrInst::Create(NULL, array4d_var, gep_indices, "idx4_ptr", insert_before);
-=======
-    GetElementPtrInst::Create(array4d_var, gep_indices, "idx4_ptr", insert_before);
->>>>>>> 515c0954
+    GetElementPtrInst::Create(nullptr, array4d_var, gep_indices, "idx4_ptr", insert_before);
   mark_as_byfl(gep_inst);
 
   // %2 = load i64* %1, align 8
@@ -334,14 +326,11 @@
 
   // Create a new constant.
   // First, create a _local_ array of characters.
-<<<<<<< HEAD
   if (reuse_old) {
     Constant* old_value = module.getNamedValue(name);
     if (old_value != nullptr)
       return old_value;
   }
-=======
->>>>>>> 515c0954
   LLVMContext& globctx = module.getContext();
   size_t num_bytes = strlen(value) + 1;   // Number of characters including the trailing '\0'
   ArrayType* array_type = ArrayType::get(Type::getInt8Ty(globctx), num_bytes);
@@ -356,13 +345,8 @@
   getelementptr_indexes.push_back(zero);
   getelementptr_indexes.push_back(zero);
   Constant* array_pointer =
-<<<<<<< HEAD
     ConstantExpr::getGetElementPtr(nullptr, string_contents, getelementptr_indexes);
   PointerType* pointer_type = PointerType::get(IntegerType::get(globctx, 8), 0);
-=======
-    ConstantExpr::getGetElementPtr(string_contents, getelementptr_indexes);
-  PointerType* pointer_type = PointerType::get(Type::getInt8Ty(globctx), 0);
->>>>>>> 515c0954
   GlobalVariable* new_constant =
     new GlobalVariable(module, pointer_type, true,
                        GlobalValue::LinkOnceODRLinkage, array_pointer, name);
@@ -530,11 +514,7 @@
   getelementptr_indices.push_back(zero_index);
   getelementptr_indices.push_back(zero_index);
   string_argument =
-<<<<<<< HEAD
     ConstantExpr::getGetElementPtr(nullptr, const_char_ptr, getelementptr_indices);
-=======
-    ConstantExpr::getGetElementPtr(const_char_ptr, getelementptr_indices);
->>>>>>> 515c0954
   func_name_to_arg[funcname] = string_argument;
   return string_argument;
 }
@@ -894,7 +874,6 @@
       // Associate each instruction with a string.
       instruction_to_string[&*bb_iter] = inst_strings[inum++];
   }
-<<<<<<< HEAD
 }
 
 // Convert an LLVM Instruction* to an STL string.  Ideally, this
@@ -1026,126 +1005,6 @@
                                               BasicBlock::iterator& insert_before,
                                               AllocaInst* syminfo_struct)
 {
-=======
-}
-
-// Convert an LLVM Instruction* to an STL string.  Ideally, this
-// should be coded like the following:
-//
-//     string inst_str;
-//     raw_string_ostream rso(inst_str);
-//     inst->print(rso);
-//
-// plus whitespace trimming.  Unfortunately, in the current version of LLVM
-// (ca. July 2015), the preceding code is unacceptably slow -- I've seen
-// upwards of 1 second per call, depending on function length.  Hence, we use
-// map_instructions_to_strings() above as a fast but perhaps fragile workaround
-// to construct an Instruction* to string mapping, which we use in
-// inst_to_string().
-string BytesFlops::inst_to_string(Instruction* inst)
-{
-  unordered_map<Instruction*, string>::iterator iter = instruction_to_string.find(inst);
-  if (iter == instruction_to_string.end()) {
-    string errstr;
-    raw_string_ostream rso(errstr);
-    rso << "Failed to stringify instruction: ";
-    inst->print(rso);
-    report_fatal_error(errstr);
-  }
-  return iter->second;
-}
-
-// Stack-allocate a bf_symbol_info_t in the generated code based on a
-// given InternalSymbolInfo.
-AllocaInst* BytesFlops::find_value_provenance(Module& module,
-                                              InternalSymbolInfo& syminfo,
-                                              Instruction* insert_before,
-                                              AllocaInst* syminfo_struct)
-{
-  // Stack-allocate a bf_symbol_info_t in the generated code.
-  LLVMContext& globctx = module.getContext();
-  if (syminfo_struct == nullptr) {
-    syminfo_struct = new AllocaInst(syminfo_type, "syminfo_struct", insert_before);
-    syminfo_struct->setAlignment(8);
-    mark_as_byfl(syminfo_struct);
-  }
-
-  // Prepare to create a number of instructions.
-  vector<Value*> syminfo_indices;
-  syminfo_indices.push_back(zero);
-  syminfo_indices.push_back(zero);
-  StoreInst* syminfo_store;
-  int32_t field = 0;
-
-  // Assign bf_symbol_info_t.ID.
-  syminfo_indices[1] = ConstantInt::get(globctx, APInt(32, field++));
-  GetElementPtrInst* syminfo_gep;
-  syminfo_gep = GetElementPtrInst::Create(syminfo_struct, syminfo_indices, "syminfo.ID", insert_before);
-  mark_as_byfl(syminfo_gep);
-  syminfo_store =
-    new StoreInst(ConstantInt::get(globctx, APInt(64, syminfo.ID)),
-                  syminfo_gep, false, 8, insert_before);
-  mark_as_byfl(syminfo_store);
-
-  // Assign bf_symbol_info_t.origin.
-  syminfo_indices[1] = ConstantInt::get(globctx, APInt(32, field++));
-  syminfo_gep = GetElementPtrInst::Create(syminfo_struct, syminfo_indices, "syminfo.origin", insert_before);
-  mark_as_byfl(syminfo_gep);
-  syminfo_store =
-    new StoreInst(create_global_constant(module, "bf_syminfo.origin", syminfo.origin.c_str()),
-                  syminfo_gep, false, 8, insert_before);
-  mark_as_byfl(syminfo_store);
-
-  // Assign bf_symbol_info_t.symbol.
-  syminfo_indices[1] = ConstantInt::get(globctx, APInt(32, field++));
-  syminfo_gep = GetElementPtrInst::Create(syminfo_struct, syminfo_indices, "syminfo.symbol", insert_before);
-  mark_as_byfl(syminfo_gep);
-  syminfo_store =
-    new StoreInst(create_global_constant(module, "bf_syminfo.symbol", syminfo.symbol.c_str()),
-                  syminfo_gep, false, 8, insert_before);
-  mark_as_byfl(syminfo_store);
-
-  // Assign bf_symbol_info_t.function.
-  syminfo_indices[1] = ConstantInt::get(globctx, APInt(32, field++));
-  syminfo_gep = GetElementPtrInst::Create(syminfo_struct, syminfo_indices, "syminfo.function", insert_before);
-  mark_as_byfl(syminfo_gep);
-  syminfo_store =
-    new StoreInst(create_global_constant(module, "bf_syminfo.function", syminfo.function.c_str()),
-                  syminfo_gep, false, 8, insert_before);
-  mark_as_byfl(syminfo_store);
-
-  // Assign bf_symbol_info_t.file.
-  syminfo_indices[1] = ConstantInt::get(globctx, APInt(32, field++));
-  syminfo_gep = GetElementPtrInst::Create(syminfo_struct, syminfo_indices, "syminfo.file", insert_before);
-  mark_as_byfl(syminfo_gep);
-  syminfo_store =
-    new StoreInst(create_global_constant(module, "bf_syminfo.file", syminfo.file.c_str()),
-                  syminfo_gep, false, 8, insert_before);
-  mark_as_byfl(syminfo_store);
-
-  // Assign bf_symbol_info_t.line.
-  syminfo_indices[1] = ConstantInt::get(globctx, APInt(32, field++));
-  syminfo_gep = GetElementPtrInst::Create(syminfo_struct, syminfo_indices, "syminfo.line", insert_before);
-  mark_as_byfl(syminfo_gep);
-  syminfo_store =
-    new StoreInst(ConstantInt::get(globctx, APInt(32, syminfo.line)),
-                  syminfo_gep, false, 4, insert_before);
-  mark_as_byfl(syminfo_store);
-
-  // Return a pointer to the initialized bf_symbol_info_t Value.
-  return syminfo_struct;
-}
-
-
-// Read the metadata associated with a value and generate code to construct a
-// bf_symbol_info_t representing where the value came from.
-AllocaInst* BytesFlops::find_value_provenance(Module& module,
-                                              Value* value,
-                                              string defn_loc,
-                                              BasicBlock::iterator& insert_before,
-                                              AllocaInst* syminfo_struct)
-{
->>>>>>> 515c0954
   InternalSymbolInfo syminfo(value, defn_loc);
   return find_value_provenance(module, syminfo, &*insert_before, syminfo_struct);
 }
