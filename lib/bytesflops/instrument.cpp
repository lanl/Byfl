--- conflicted
+++ resolved
@@ -997,22 +997,12 @@
         std::vector<Constant*> const_ptr_indices;
         Constant *
           const_fname = ConstantDataArray::getString(ctx, name.c_str(), true);
-<<<<<<< HEAD
           const_ptr_indices.push_back(const_int32);
           const_ptr_indices.push_back(const_int32);
           Constant *
             const_ptr = ConstantExpr::getGetElementPtr(nullptr, gvar_array_str, const_ptr_indices);
           const_fname_elems.push_back(const_ptr);
           gvar_array_str->setInitializer(const_fname);
-=======
-        const_ptr_indices.push_back(const_int32);
-        const_ptr_indices.push_back(const_int32);
-        Constant *
-          const_ptr = ConstantExpr::getGetElementPtr(gvar_array_str, const_ptr_indices);
-        const_fname_elems.push_back(const_ptr);
-
-        gvar_array_str->setInitializer(const_fname);
->>>>>>> dcfb8ecb
       }
 
       Constant* const_array_keys = ConstantArray::get(ArrayTy_0, const_key_elems);
@@ -1033,12 +1023,7 @@
       getelementptr_indexes.push_back(zero);
       getelementptr_indexes.push_back(zero);
       Constant* array_key_pointer =
-<<<<<<< HEAD
         ConstantExpr::getGetElementPtr(nullptr, gvar_key_data, getelementptr_indexes);
-=======
-        ConstantExpr::getGetElementPtr(gvar_key_data, getelementptr_indexes);
-
->>>>>>> dcfb8ecb
       GlobalVariable *
         gvar_array_key = new GlobalVariable(/*Module=*/module,
                                             /*Type=*/       pointer_type,
@@ -1067,12 +1052,7 @@
       fnames_indexes.push_back(zero);
       fnames_indexes.push_back(zero);
       Constant* array_fnames_pointer =
-<<<<<<< HEAD
         ConstantExpr::getGetElementPtr(nullptr, gvar_fnames_data, fnames_indexes);
-=======
-        ConstantExpr::getGetElementPtr(gvar_fnames_data, fnames_indexes);
-
->>>>>>> dcfb8ecb
       GlobalVariable*
         gvar_fnames = new GlobalVariable(/*Module=*/module,
                                          /*Type=*/       char_ptr_ptr,
