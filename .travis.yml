language: cpp

env:
<<<<<<< HEAD
  - LLVM_VERSION=3.8 GCC_VERSION=4.8
  - LLVM_VERSION=3.8 GCC_VERSION=4.9
  - LLVM_VERSION=3.8 GCC_VERSION=5
  - LLVM_VERSION=3.8 GCC_VERSION=6
=======
  - LLVM_VERSION=3.9 GCC_VERSION=4.8
  - LLVM_VERSION=3.9 GCC_VERSION=4.9
  - LLVM_VERSION=3.9 GCC_VERSION=6
  - LLVM_VERSION=3.9 GCC_VERSION=7
>>>>>>> 14f762fa

sudo: false

addons:
  apt:
    sources:
      - llvm-toolchain-precise-3.8
      - ubuntu-toolchain-r-test
    packages:
      - ccache
      - gcc-4.8
      - g++-4.8
      - gcc-4.9
      - g++-4.9
      - gcc-6
      - g++-6
<<<<<<< HEAD
      - llvm-3.8
      - llvm-3.8-dev
      - clang-3.8
=======
      - gcc-7
      - g++-7
      - llvm-3.9
      - llvm-3.9-dev
      - clang-3.9
>>>>>>> 14f762fa
      - libhdf5-serial-dev
      - libsqlite3-dev

before_install:
 - if [[ $CXX = "g++" ]]; then
     export CXX="g++-${GCC_VERSION}";
     export CC="gcc-${GCC_VERSION}";
   else
     export CXX="clang++-${LLVM_VERSION}";
     export CC="clang-${LLVM_VERSION}";
   fi
 - if `type h5c++ > /dev/null 2>&1`; then
     export HDF5_CXX="$CXX";
   else
     export H5CXX="$CXX";
     export H5LIBS="-lhdf5 -lhdf5_cpp";
   fi
 - export LLVM_CONFIG="llvm-config-${LLVM_VERSION}"
 - export EXTRA_CXXFLAGS="-std=c++11"
 - export BF_CLANG="clang-${LLVM_VERSION}"
 - export BF_CLANGXX="clang++-${LLVM_VERSION}"
 - export BF_GCC="gcc-${GCC_VERSION}"
 - export BF_GXX="g++${GCC_VERSION}"
 - export LLVM_CXXFLAGS="`$LLVM_CONFIG --cxxflags | sed -e 's/-Werror=date-time//g' -e 's/-gsplit-dwarf//g'` -fno-rtti"
 - export LLVM_CFLAGS=`$LLVM_CONFIG --cflags | sed -e 's/-Werror=date-time//g' -e 's/-gsplit-dwarf//g'`

script:
  - autoreconf -i &&
    PATH="/usr/lib/ccache:$PATH" ./configure CXXFLAGS="$LLVM_CXXFLAGS -std=c++11" CFLAGS="$LLVM_CFLAGS" &&
    make distcheck DISTCHECK_CONFIGURE_FLAGS="CXXFLAGS='$LLVM_CXXFLAGS -std=c++11' LLVM_CFLAGS='$LLVM_CFLAGS'"

compiler:
  - clang
  - gcc<|MERGE_RESOLUTION|>--- conflicted
+++ resolved
@@ -1,17 +1,10 @@
 language: cpp
 
 env:
-<<<<<<< HEAD
-  - LLVM_VERSION=3.8 GCC_VERSION=4.8
-  - LLVM_VERSION=3.8 GCC_VERSION=4.9
-  - LLVM_VERSION=3.8 GCC_VERSION=5
-  - LLVM_VERSION=3.8 GCC_VERSION=6
-=======
   - LLVM_VERSION=3.9 GCC_VERSION=4.8
   - LLVM_VERSION=3.9 GCC_VERSION=4.9
   - LLVM_VERSION=3.9 GCC_VERSION=6
   - LLVM_VERSION=3.9 GCC_VERSION=7
->>>>>>> 14f762fa
 
 sudo: false
 
@@ -28,17 +21,11 @@
       - g++-4.9
       - gcc-6
       - g++-6
-<<<<<<< HEAD
+      - gcc-7
+      - g++-7
       - llvm-3.8
       - llvm-3.8-dev
       - clang-3.8
-=======
-      - gcc-7
-      - g++-7
-      - llvm-3.9
-      - llvm-3.9-dev
-      - clang-3.9
->>>>>>> 14f762fa
       - libhdf5-serial-dev
       - libsqlite3-dev
 
