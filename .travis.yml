language: cpp

env:
  - LLVM_VERSION=3.8 GCC_VERSION=4.8
  - LLVM_VERSION=3.8 GCC_VERSION=4.9
  - LLVM_VERSION=3.8 GCC_VERSION=5
  - LLVM_VERSION=3.8 GCC_VERSION=6

sudo: false

addons:
  apt:
    sources:
      - llvm-toolchain-precise-3.8
      - ubuntu-toolchain-r-test
    packages:
      - ccache
      - gcc-4.8
      - g++-4.8
      - gcc-4.9
      - g++-4.9
      - gcc-5
      - g++-5
      - gcc-6
      - g++-6
<<<<<<< HEAD
      - llvm-3.8
      - llvm-3.8-dev
      - clang-3.8
=======
      - llvm-3.9
      - llvm-3.9-dev
      - clang-3.9
>>>>>>> 1c94e8db
      - libhdf5-serial-dev
      - libsqlite3-dev

before_install:
 - if [[ $CXX = "g++" ]]; then
     export CXX="g++-${GCC_VERSION}";
     export CC="gcc-${GCC_VERSION}";
   else
     export CXX="clang++-${LLVM_VERSION}";
     export CC="clang-${LLVM_VERSION}";
   fi
 - if `type h5c++ > /dev/null 2>&1`; then
     export HDF5_CXX="$CXX";
   else
     export H5CXX="$CXX";
     export H5LIBS="-lhdf5 -lhdf5_cpp";
   fi
 - export LLVM_CONFIG="llvm-config-${LLVM_VERSION}"
 - export EXTRA_CXXFLAGS="-std=c++11"
 - export BF_CLANG="clang-${LLVM_VERSION}"
 - export BF_CLANGXX="clang++-${LLVM_VERSION}"
 - export BF_GCC="gcc-${GCC_VERSION}"
 - export BF_GXX="g++${GCC_VERSION}"
 - export LLVM_CXXFLAGS=`$LLVM_CONFIG --cxxflags | sed -e 's/-Werror=date-time//g'`
 - export LLVM_CFLAGS=`$LLVM_CONFIG --cflags | sed -e 's/-Werror=date-time//g'`

script:
  - autoreconf -i &&
    PATH="/usr/lib/ccache:$PATH" ./configure CXXFLAGS="$LLVM_CXXFLAGS -std=c++11" CFLAGS="$LLVM_CFLAGS" &&
    make distcheck DISTCHECK_CONFIGURE_FLAGS="CXXFLAGS='$LLVM_CXXFLAGS -std=c++11' LLVM_CFLAGS='$LLVM_CFLAGS'"
  - cat config.log

compiler:
  - clang
  - gcc<|MERGE_RESOLUTION|>--- conflicted
+++ resolved
@@ -23,15 +23,9 @@
       - g++-5
       - gcc-6
       - g++-6
-<<<<<<< HEAD
       - llvm-3.8
       - llvm-3.8-dev
       - clang-3.8
-=======
-      - llvm-3.9
-      - llvm-3.9-dev
-      - clang-3.9
->>>>>>> 1c94e8db
       - libhdf5-serial-dev
       - libsqlite3-dev
 
@@ -62,7 +56,6 @@
   - autoreconf -i &&
     PATH="/usr/lib/ccache:$PATH" ./configure CXXFLAGS="$LLVM_CXXFLAGS -std=c++11" CFLAGS="$LLVM_CFLAGS" &&
     make distcheck DISTCHECK_CONFIGURE_FLAGS="CXXFLAGS='$LLVM_CXXFLAGS -std=c++11' LLVM_CFLAGS='$LLVM_CFLAGS'"
-  - cat config.log
 
 compiler:
   - clang
