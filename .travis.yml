--- conflicted
+++ resolved
@@ -1,27 +1,17 @@
 language: cpp
 
 env:
-<<<<<<< HEAD
   - LLVM_VERSION=3.6 GCC_VERSION=4.8
   - LLVM_VERSION=3.6 GCC_VERSION=4.9
   - LLVM_VERSION=3.6 GCC_VERSION=5
-=======
-  - LLVM_VERSION=3.9 GCC_VERSION=4.8
-  - LLVM_VERSION=3.9 GCC_VERSION=4.9
-  - LLVM_VERSION=3.9 GCC_VERSION=5
-  - LLVM_VERSION=3.9 GCC_VERSION=6
->>>>>>> e7f2a41c
+  - LLVM_VERSION=3.6 GCC_VERSION=6
 
 sudo: false
 
 addons:
   apt:
     sources:
-<<<<<<< HEAD
       - llvm-toolchain-precise-3.6
-=======
-      - llvm-toolchain-precise-3.9
->>>>>>> e7f2a41c
       - ubuntu-toolchain-r-test
     packages:
       - ccache
@@ -31,17 +21,9 @@
       - g++-4.9
       - gcc-5
       - g++-5
-<<<<<<< HEAD
       - llvm-3.6
       - llvm-3.6-dev
       - clang-3.6
-=======
-      - gcc-6
-      - g++-6
-      - llvm-3.9
-      - llvm-3.9-dev
-      - clang-3.9
->>>>>>> e7f2a41c
       - libhdf5-serial-dev
       - libsqlite3-dev
 
