language: cpp

env:
<<<<<<< HEAD
  - LLVM_VERSION=3.7 GCC_VERSION=4.8
  - LLVM_VERSION=3.7 GCC_VERSION=4.9
  - LLVM_VERSION=3.7 GCC_VERSION=5
=======
  - LLVM_VERSION=3.9 GCC_VERSION=4.8
  - LLVM_VERSION=3.9 GCC_VERSION=4.9
  - LLVM_VERSION=3.9 GCC_VERSION=5
  - LLVM_VERSION=3.9 GCC_VERSION=6
>>>>>>> c768498d

sudo: false

addons:
  apt:
    sources:
<<<<<<< HEAD
      - llvm-toolchain-precise-3.7
=======
      - llvm-toolchain-precise-3.9
>>>>>>> c768498d
      - ubuntu-toolchain-r-test
    packages:
      - ccache
      - gcc-4.8
      - g++-4.8
      - gcc-4.9
      - g++-4.9
      - gcc-5
      - g++-5
<<<<<<< HEAD
      - llvm-3.7
      - llvm-3.7-dev
      - clang-3.7
=======
      - llvm-3.9
      - llvm-3.9-dev
      - clang-3.9
>>>>>>> c768498d
      - libhdf5-serial-dev
      - libsqlite3-dev

before_install:
 - if [[ $CXX = "g++" ]]; then
     export CXX="g++-${GCC_VERSION}";
     export CC="gcc-${GCC_VERSION}";
   else
     export CXX="clang++-${LLVM_VERSION}";
     export CC="clang-${LLVM_VERSION}";
   fi
 - if `type h5c++ > /dev/null 2>&1`; then
     export HDF5_CXX="$CXX";
   else
     export H5CXX="$CXX";
     export H5LIBS="-lhdf5 -lhdf5_cpp";
   fi
 - export LLVM_CONFIG="llvm-config-${LLVM_VERSION}"
 - export EXTRA_CXXFLAGS="-std=c++11"
 - export BF_CLANG="clang-${LLVM_VERSION}"
 - export BF_CLANGXX="clang++-${LLVM_VERSION}"
 - export BF_GCC="gcc-${GCC_VERSION}"
 - export BF_GXX="g++${GCC_VERSION}"

script:
  - autoreconf -i &&
    PATH="/usr/lib/ccache:$PATH" ./configure &&
    make distcheck

compiler:
  - clang
  - gcc<|MERGE_RESOLUTION|>--- conflicted
+++ resolved
@@ -1,27 +1,17 @@
 language: cpp
 
 env:
-<<<<<<< HEAD
-  - LLVM_VERSION=3.7 GCC_VERSION=4.8
-  - LLVM_VERSION=3.7 GCC_VERSION=4.9
-  - LLVM_VERSION=3.7 GCC_VERSION=5
-=======
   - LLVM_VERSION=3.9 GCC_VERSION=4.8
   - LLVM_VERSION=3.9 GCC_VERSION=4.9
   - LLVM_VERSION=3.9 GCC_VERSION=5
   - LLVM_VERSION=3.9 GCC_VERSION=6
->>>>>>> c768498d
 
 sudo: false
 
 addons:
   apt:
     sources:
-<<<<<<< HEAD
       - llvm-toolchain-precise-3.7
-=======
-      - llvm-toolchain-precise-3.9
->>>>>>> c768498d
       - ubuntu-toolchain-r-test
     packages:
       - ccache
@@ -31,15 +21,11 @@
       - g++-4.9
       - gcc-5
       - g++-5
-<<<<<<< HEAD
+      - gcc-6
+      - g++-6
       - llvm-3.7
       - llvm-3.7-dev
       - clang-3.7
-=======
-      - llvm-3.9
-      - llvm-3.9-dev
-      - clang-3.9
->>>>>>> c768498d
       - libhdf5-serial-dev
       - libsqlite3-dev
 
