--- conflicted
+++ resolved
@@ -10,11 +10,7 @@
 addons:
   apt:
     sources:
-<<<<<<< HEAD
       - llvm-toolchain-precise-3.7
-=======
-      - llvm-toolchain-precise-3.8
->>>>>>> b1e13fd3
       - ubuntu-toolchain-r-test
     packages:
       - ccache
@@ -24,14 +20,9 @@
       - g++-4.9
       - gcc-5
       - g++-5
-<<<<<<< HEAD
+      - llvm-3.7
       - llvm-3.7-dev
       - clang-3.7
-=======
-      - llvm-3.8
-      - llvm-3.8-dev
-      - clang-3.8
->>>>>>> b1e13fd3
       - libhdf5-serial-dev
       - libsqlite3-dev
 
