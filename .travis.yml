language: cpp

env:
<<<<<<< HEAD
  - LLVM_VERSION=3.6 GCC_VERSION=4.8
  - LLVM_VERSION=3.6 GCC_VERSION=4.9
=======
  - LLVM_VERSION=3.7 GCC_VERSION=4.8
  - LLVM_VERSION=3.7 GCC_VERSION=4.9
  - LLVM_VERSION=3.7 GCC_VERSION=5

sudo: false

addons:
  apt:
    sources:
      - llvm-toolchain-precise-3.7
      - ubuntu-toolchain-r-test
    packages:
      - ccache
      - gcc-4.8
      - g++-4.8
      - gcc-4.9
      - g++-4.9
      - gcc-5
      - g++-5
      - llvm-3.7-dev
      - clang-3.7
      - libhdf5-serial-dev
      - libsqlite3-dev
>>>>>>> 98625f8e

before_install:
 - if [[ $CXX = "g++" ]]; then
     export CXX="g++-${GCC_VERSION}";
     export CC="gcc-${GCC_VERSION}";
   else
     export CXX="clang++-${LLVM_VERSION}";
     export CC="clang-${LLVM_VERSION}";
   fi
 - if `type h5c++ > /dev/null 2>&1`; then
     export HDF5_CXX="$CXX";
   else
     export H5CXX="$CXX";
     export H5LIBS="-lhdf5 -lhdf5_cpp";
   fi
 - export LLVM_CONFIG="llvm-config-${LLVM_VERSION}"
 - export BF_CLANG="clang-${LLVM_VERSION}"
 - export BF_CLANGXX="clang++-${LLVM_VERSION}"
 - export BF_GCC="gcc-${GCC_VERSION}"
 - export BF_GXX="g++${GCC_VERSION}"

script:
  - autoreconf -i &&
    PATH="/usr/lib/ccache:$PATH" ./configure &&
    make distcheck

compiler:
  - clang
  - gcc<|MERGE_RESOLUTION|>--- conflicted
+++ resolved
@@ -1,20 +1,16 @@
 language: cpp
 
 env:
-<<<<<<< HEAD
   - LLVM_VERSION=3.6 GCC_VERSION=4.8
   - LLVM_VERSION=3.6 GCC_VERSION=4.9
-=======
-  - LLVM_VERSION=3.7 GCC_VERSION=4.8
-  - LLVM_VERSION=3.7 GCC_VERSION=4.9
-  - LLVM_VERSION=3.7 GCC_VERSION=5
+  - LLVM_VERSION=3.6 GCC_VERSION=5
 
 sudo: false
 
 addons:
   apt:
     sources:
-      - llvm-toolchain-precise-3.7
+      - llvm-toolchain-precise-3.6
       - ubuntu-toolchain-r-test
     packages:
       - ccache
@@ -24,11 +20,10 @@
       - g++-4.9
       - gcc-5
       - g++-5
-      - llvm-3.7-dev
-      - clang-3.7
+      - llvm-3.6-dev
+      - clang-3.6
       - libhdf5-serial-dev
       - libsqlite3-dev
->>>>>>> 98625f8e
 
 before_install:
  - if [[ $CXX = "g++" ]]; then
